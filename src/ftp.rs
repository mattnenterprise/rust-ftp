//! FTP module.

use super::data_stream::DataStream;
use super::status;
use super::types::{FileType, FtpError, Line, Result};
use chrono::offset::TimeZone;
use chrono::{DateTime, Utc};
#[cfg(feature = "secure")]
use openssl::ssl::{Ssl, SslContext};
use regex::Regex;
use std::borrow::Cow;
<<<<<<< HEAD
use std::io::{Read, BufRead, BufReader, BufWriter, Cursor, Write, copy};
use std::net::{TcpStream, SocketAddr};
use std::string::String;
use std::str::FromStr;
use std::net::ToSocketAddrs;
use regex::Regex;
use chrono::{DateTime, Utc};
use chrono::offset::TimeZone;
#[cfg(feature = "secure")]
use openssl::ssl::{ SslContext, Ssl };
use super::data_stream::DataStream;
use super::status;
use super::types::{FileType, FtpError, Line, Result};
=======
#[cfg(feature = "secure")]
use std::error::Error;
use std::io::{copy, BufRead, BufReader, BufWriter, Cursor, Read, Write};
use std::net::ToSocketAddrs;
use std::net::{SocketAddr, TcpStream};
use std::str::FromStr;
use std::string::String;
>>>>>>> 0b212408

lazy_static! {
    // This regex extracts IP and Port details from PASV command response.
    // The regex looks for the pattern (h1,h2,h3,h4,p1,p2).
    static ref PORT_RE: Regex = Regex::new(r"\((\d+),(\d+),(\d+),(\d+),(\d+),(\d+)\)").unwrap();

    // This regex extracts modification time from MDTM command response.
    static ref MDTM_RE: Regex = Regex::new(r"\b(\d{4})(\d{2})(\d{2})(\d{2})(\d{2})(\d{2})\b").unwrap();

    // This regex extracts file size from SIZE command response.
    static ref SIZE_RE: Regex = Regex::new(r"\s+(\d+)\s*$").unwrap();
}

/// Stream to interface with the FTP server. This interface is only for the command stream.
#[derive(Debug)]
pub struct FtpStream {
    reader: BufReader<DataStream>,
    #[cfg(feature = "secure")]
    ssl_cfg: Option<SslContext>,
}

impl FtpStream {
    /// Creates an FTP Stream.
    #[cfg(not(feature = "secure"))]
    pub fn connect<A: ToSocketAddrs>(addr: A) -> Result<FtpStream> {
        TcpStream::connect(addr)
            .map_err(|e| FtpError::ConnectionError(e))
            .and_then(|stream| {
                let mut ftp_stream = FtpStream {
                    reader: BufReader::new(DataStream::Tcp(stream)),
                };
                ftp_stream.read_response(status::READY).map(|_| ftp_stream)
            })
    }

    /// Creates an FTP Stream.
    #[cfg(feature = "secure")]
    pub fn connect<A: ToSocketAddrs>(addr: A) -> Result<FtpStream> {
        TcpStream::connect(addr)
            .map_err(|e| FtpError::ConnectionError(e))
            .and_then(|stream| {
                let mut ftp_stream = FtpStream {
                    reader: BufReader::new(DataStream::Tcp(stream)),
                    ssl_cfg: None,
                };
                ftp_stream.read_response(status::READY).map(|_| ftp_stream)
            })
    }

    /// Switch to a secure mode if possible, using a provided SSL configuration.
    /// This method does nothing if the connect is already secured.
    ///
    /// ## Panics
    ///
    /// Panics if the plain TCP connection cannot be switched to TLS mode.
    ///
    /// ## Example
    ///
    /// ```rust,no_run
    /// use std::path::Path;
    /// use ftp::FtpStream;
    /// use ftp::openssl::ssl::{ SslContext, SslMethod };
    ///
    /// // Create an SslContext with a custom cert.
    /// let mut ctx = SslContext::builder(SslMethod::tls()).unwrap();
    /// let _ = ctx.set_ca_file(Path::new("/path/to/a/cert.pem")).unwrap();
    /// let ctx = ctx.build();
    /// let mut ftp_stream = FtpStream::connect("127.0.0.1:21").unwrap();
    /// let mut ftp_stream = ftp_stream.into_secure(ctx).unwrap();
    /// ```
    #[cfg(feature = "secure")]
    pub fn into_secure(mut self, ssl_context: SslContext) -> Result<FtpStream> {
        // Ask the server to start securing data.
<<<<<<< HEAD
        self.write_str("AUTH TLS\r\n")?;
        self.read_response(status::AUTH_OK)?;
        let ssl_cfg = Ssl::new(&ssl_context).map_err(|e| FtpError::SecureError(format!("{}", e)))?;
        let stream = ssl_cfg.connect(self.reader.into_inner().into_tcp_stream()).map_err(|e| FtpError::SecureError(format!("{}", e)))?;
=======
        try!(self.write_str("AUTH TLS\r\n"));
        try!(self.read_response(status::AUTH_OK));
        let ssl_cfg =
            try!(Ssl::new(&ssl_context)
                .map_err(|e| FtpError::SecureError(e.description().to_owned())));
        let stream = try!(ssl_cfg
            .connect(self.reader.into_inner().into_tcp_stream())
            .map_err(|e| FtpError::SecureError(e.description().to_owned())));
>>>>>>> 0b212408

        let mut secured_ftp_tream = FtpStream {
            reader: BufReader::new(DataStream::Ssl(stream)),
            ssl_cfg: Some(ssl_context),
        };
        // Set protection buffer size
        secured_ftp_tream.write_str("PBSZ 0\r\n")?;
        secured_ftp_tream.read_response(status::COMMAND_OK)?;
        // Change the level of data protectio to Private
        secured_ftp_tream.write_str("PROT P\r\n")?;
        secured_ftp_tream.read_response(status::COMMAND_OK)?;
        Ok(secured_ftp_tream)
    }

    /// Switch to insecure mode. If the connection is already
    /// insecure does nothing.
    ///
    /// ## Example
    ///
    /// ```rust,no_run
    /// use std::path::Path;
    /// use ftp::FtpStream;
    ///
    /// use ftp::openssl::ssl::{ SslContext, SslMethod };
    ///
    /// // Create an SslContext with a custom cert.
    /// let mut ctx = SslContext::builder(SslMethod::tls()).unwrap();
    /// let _ = ctx.set_ca_file(Path::new("/path/to/a/cert.pem")).unwrap();
    /// let ctx = ctx.build();
    /// let mut ftp_stream = FtpStream::connect("127.0.0.1:21").unwrap();
    /// let mut ftp_stream = ftp_stream.into_secure(ctx).unwrap();
    /// // Do all secret things
    /// // Switch back to the insecure mode
    /// let mut ftp_stream = ftp_stream.into_insecure().unwrap();
    /// // Do all public things
    /// let _ = ftp_stream.quit();
    /// ```
    #[cfg(feature = "secure")]
    pub fn into_insecure(mut self) -> Result<FtpStream> {
        // Ask the server to stop securing data
        self.write_str("CCC\r\n")?;
        self.read_response(status::COMMAND_OK)?;
        let plain_ftp_stream = FtpStream {
            reader: BufReader::new(DataStream::Tcp(self.reader.into_inner().into_tcp_stream())),
            ssl_cfg: None,
        };
        Ok(plain_ftp_stream)
    }

    /// Execute command which send data back in a separate stream
    #[cfg(not(feature = "secure"))]
    fn data_command(&mut self, cmd: &str) -> Result<DataStream> {
        self.pasv()
            .and_then(|addr| self.write_str(cmd).map(|_| addr))
            .and_then(|addr| TcpStream::connect(addr).map_err(|e| FtpError::ConnectionError(e)))
            .map(|stream| DataStream::Tcp(stream))
    }

    /// Execute command which send data back in a separate stream
    #[cfg(feature = "secure")]
    fn data_command(&mut self, cmd: &str) -> Result<DataStream> {
        self.pasv()
            .and_then(|addr| self.write_str(cmd).map(|_| addr))
            .and_then(|addr| TcpStream::connect(addr).map_err(|e| FtpError::ConnectionError(e)))
<<<<<<< HEAD
            .and_then(|stream| {
                match self.ssl_cfg {
                    Some(ref ssl) => {
                        Ssl::new(ssl).unwrap().connect(stream)
                            .map(|stream| DataStream::Ssl(stream))
                            .map_err(|e| FtpError::SecureError(format!("{}", e)))
                    },
                    None => Ok(DataStream::Tcp(stream))
                }
=======
            .and_then(|stream| match self.ssl_cfg {
                Some(ref ssl) => Ssl::new(ssl)
                    .unwrap()
                    .connect(stream)
                    .map(|stream| DataStream::Ssl(stream))
                    .map_err(|e| FtpError::SecureError(e.description().to_owned())),
                None => Ok(DataStream::Tcp(stream)),
>>>>>>> 0b212408
            })
    }

    /// Returns a reference to the underlying TcpStream.
    ///
    /// Example:
    /// ```no_run
    /// use std::net::TcpStream;
    /// use ftp::FtpStream;
    /// use std::time::Duration;
    ///
    /// let stream = FtpStream::connect("127.0.0.1:21")
    ///                        .expect("Couldn't connect to the server...");
    /// stream.get_ref().set_read_timeout(Some(Duration::from_secs(10)))
    ///                 .expect("set_read_timeout call failed");
    /// ```
    pub fn get_ref(&self) -> &TcpStream {
        self.reader.get_ref().get_ref()
    }

    /// Log in to the FTP server.
    pub fn login(&mut self, user: &str, password: &str) -> Result<()> {
        self.write_str(format!("USER {}\r\n", user))?;
        self.read_response_in(&[status::LOGGED_IN, status::NEED_PASSWORD])
            .and_then(|Line(code, _)| {
                if code == status::NEED_PASSWORD {
                    self.write_str(format!("PASS {}\r\n", password))?;
                    self.read_response(status::LOGGED_IN)?;
                }
                Ok(())
            })
    }

    /// Change the current directory to the path specified.
    pub fn cwd(&mut self, path: &str) -> Result<()> {
<<<<<<< HEAD
        self.write_str(format!("CWD {}\r\n", path))?;
        self.read_response(status::REQUESTED_FILE_ACTION_OK).map(|_| ())
=======
        try!(self.write_str(format!("CWD {}\r\n", path)));
        self.read_response(status::REQUESTED_FILE_ACTION_OK)
            .map(|_| ())
>>>>>>> 0b212408
    }

    /// Move the current directory to the parent directory.
    pub fn cdup(&mut self) -> Result<()> {
<<<<<<< HEAD
        self.write_str("CDUP\r\n")?;
        self.read_response_in(&[status::COMMAND_OK, status::REQUESTED_FILE_ACTION_OK]).map(|_| ())
=======
        try!(self.write_str("CDUP\r\n"));
        self.read_response_in(&[status::COMMAND_OK, status::REQUESTED_FILE_ACTION_OK])
            .map(|_| ())
>>>>>>> 0b212408
    }

    /// Gets the current directory
    pub fn pwd(&mut self) -> Result<String> {
        self.write_str("PWD\r\n")?;
        self.read_response(status::PATH_CREATED)
            .and_then(
                |Line(_, content)| match (content.find('"'), content.rfind('"')) {
                    (Some(begin), Some(end)) if begin < end => {
                        Ok(content[begin + 1..end].to_string())
                    }
                    _ => {
                        let cause = format!("Invalid PWD Response: {}", content);
                        Err(FtpError::InvalidResponse(cause))
                    }
                },
            )
    }

    /// This does nothing. This is usually just used to keep the connection open.
    pub fn noop(&mut self) -> Result<()> {
        self.write_str("NOOP\r\n")?;
        self.read_response(status::COMMAND_OK).map(|_| ())
    }

    /// This creates a new directory on the server.
    pub fn mkdir(&mut self, pathname: &str) -> Result<()> {
        self.write_str(format!("MKD {}\r\n", pathname))?;
        self.read_response(status::PATH_CREATED).map(|_| ())
    }

    /// Runs the PASV command.
    fn pasv(&mut self) -> Result<SocketAddr> {
        self.write_str("PASV\r\n")?;
        // PASV response format : 227 Entering Passive Mode (h1,h2,h3,h4,p1,p2).
<<<<<<< HEAD
        let Line(_, line) = self.read_response(status::PASSIVE_MODE)?;
        PORT_RE.captures(&line)
            .ok_or(FtpError::InvalidResponse(format!("Invalid PASV response: {}", line)))
=======
        let Line(_, line) = try!(self.read_response(status::PASSIVE_MODE));
        PORT_RE
            .captures(&line)
            .ok_or(FtpError::InvalidResponse(format!(
                "Invalid PASV response: {}",
                line
            )))
>>>>>>> 0b212408
            .and_then(|caps| {
                // If the regex matches we can be sure groups contains numbers
                let (oct1, oct2, oct3, oct4) = (
                    caps[1].parse::<u8>().unwrap(),
                    caps[2].parse::<u8>().unwrap(),
                    caps[3].parse::<u8>().unwrap(),
                    caps[4].parse::<u8>().unwrap(),
                );
                let (msb, lsb) = (
                    caps[5].parse::<u8>().unwrap(),
                    caps[6].parse::<u8>().unwrap(),
                );
                let port = ((msb as u16) << 8) + lsb as u16;
                let addr = format!("{}.{}.{}.{}:{}", oct1, oct2, oct3, oct4, port);
                SocketAddr::from_str(&addr).map_err(|parse_err| FtpError::InvalidAddress(parse_err))
            })
    }

    /// Sets the type of file to be transferred. That is the implementation
    /// of `TYPE` command.
    pub fn transfer_type(&mut self, file_type: FileType) -> Result<()> {
        let type_command = format!("TYPE {}\r\n", file_type.to_string());
        self.write_str(&type_command)?;
        self.read_response(status::COMMAND_OK).map(|_| ())
    }

    /// Quits the current FTP session.
    pub fn quit(&mut self) -> Result<()> {
        self.write_str("QUIT\r\n")?;
        self.read_response(status::CLOSING).map(|_| ())
    }

    /// Retrieves the file name specified from the server.
    /// This method is a more complicated way to retrieve a file.
    /// The reader returned should be dropped.
    /// Also you will have to read the response to make sure it has the correct value.
    pub fn get(&mut self, file_name: &str) -> Result<BufReader<DataStream>> {
        let retr_command = format!("RETR {}\r\n", file_name);
<<<<<<< HEAD
        let data_stream = BufReader::new(self.data_command(&retr_command)?);
        self.read_response(status::ABOUT_TO_SEND).map(|_| data_stream)
=======
        let data_stream = BufReader::new(try!(self.data_command(&retr_command)));
        self.read_response(status::ABOUT_TO_SEND)
            .map(|_| data_stream)
>>>>>>> 0b212408
    }

    /// Renames the file from_name to to_name
    pub fn rename(&mut self, from_name: &str, to_name: &str) -> Result<()> {
        self.write_str(format!("RNFR {}\r\n", from_name))?;
        self.read_response(status::REQUEST_FILE_PENDING)
            .and_then(|_| {
<<<<<<< HEAD
                self.write_str(format!("RNTO {}\r\n", to_name))?;
                self.read_response(status::REQUESTED_FILE_ACTION_OK).map(|_| ())
=======
                try!(self.write_str(format!("RNTO {}\r\n", to_name)));
                self.read_response(status::REQUESTED_FILE_ACTION_OK)
                    .map(|_| ())
>>>>>>> 0b212408
            })
    }

    /// The implementation of `RETR` command where `filename` is the name of the file
    /// to download from FTP and `reader` is the function which operates with the
    /// data stream opened.
    ///
    /// ```
    /// # use ftp::{FtpStream, FtpError};
    /// # use std::io::Cursor;
    /// # let mut conn = FtpStream::connect("127.0.0.1:21").unwrap();
    /// # conn.login("Doe", "mumble").and_then(|_| {
    /// #     let mut reader = Cursor::new("hello, world!".as_bytes());
    /// #     conn.put("retr.txt", &mut reader)
    /// # }).unwrap();
    /// assert!(conn.retr("retr.txt", |stream| {
    ///     let mut buf = Vec::new();
    ///     stream.read_to_end(&mut buf).map(|_|
    ///         assert_eq!(buf, "hello, world!".as_bytes())
    ///     ).map_err(|e| FtpError::ConnectionError(e))
    /// }).is_ok());
    /// # assert!(conn.rm("retr.txt").is_ok());
    /// ```
    pub fn retr<F, T>(&mut self, filename: &str, reader: F) -> Result<T>
<<<<<<< HEAD
    where F: Fn(&mut dyn Read) -> Result<T> {
=======
    where
        F: Fn(&mut dyn Read) -> Result<T>,
    {
>>>>>>> 0b212408
        let retr_command = format!("RETR {}\r\n", filename);
        {
            let mut data_stream = BufReader::new(self.data_command(&retr_command)?);
            self.read_response_in(&[status::ABOUT_TO_SEND, status::ALREADY_OPEN])
                .and_then(|_| reader(&mut data_stream))
        }
        .and_then(|res| {
            self.read_response_in(&[
                status::CLOSING_DATA_CONNECTION,
                status::REQUESTED_FILE_ACTION_OK,
            ])
            .map(|_| res)
        })
    }

    /// Simple way to retr a file from the server. This stores the file in memory.
    ///
    /// ```
    /// # use ftp::{FtpStream, FtpError};
    /// # use std::io::Cursor;
    /// # let mut conn = FtpStream::connect("127.0.0.1:21").unwrap();
    /// # conn.login("Doe", "mumble").and_then(|_| {
    /// #     let mut reader = Cursor::new("hello, world!".as_bytes());
    /// #     conn.put("simple_retr.txt", &mut reader)
    /// # }).unwrap();
    /// let cursor = conn.simple_retr("simple_retr.txt").unwrap();
    /// // do something with bytes
    /// assert_eq!(cursor.into_inner(), "hello, world!".as_bytes());
    /// # assert!(conn.rm("simple_retr.txt").is_ok());
    /// ```
    pub fn simple_retr(&mut self, file_name: &str) -> Result<Cursor<Vec<u8>>> {
        self.retr(file_name, |reader| {
            let mut buffer = Vec::new();
            reader
                .read_to_end(&mut buffer)
                .map(|_| buffer)
                .map_err(|read_err| FtpError::ConnectionError(read_err))
        })
        .map(|buffer| Cursor::new(buffer))
    }

    /// Removes the remote pathname from the server.
    pub fn rmdir(&mut self, pathname: &str) -> Result<()> {
<<<<<<< HEAD
        self.write_str(format!("RMD {}\r\n", pathname))?;
        self.read_response(status::REQUESTED_FILE_ACTION_OK).map(|_| ())
=======
        try!(self.write_str(format!("RMD {}\r\n", pathname)));
        self.read_response(status::REQUESTED_FILE_ACTION_OK)
            .map(|_| ())
>>>>>>> 0b212408
    }

    /// Remove the remote file from the server.
    pub fn rm(&mut self, filename: &str) -> Result<()> {
<<<<<<< HEAD
        self.write_str(format!("DELE {}\r\n", filename))?;
        self.read_response(status::REQUESTED_FILE_ACTION_OK).map(|_| ())
=======
        try!(self.write_str(format!("DELE {}\r\n", filename)));
        self.read_response(status::REQUESTED_FILE_ACTION_OK)
            .map(|_| ())
>>>>>>> 0b212408
    }

    fn put_file<R: Read>(&mut self, filename: &str, r: &mut R) -> Result<()> {
        let stor_command = format!("STOR {}\r\n", filename);
        let mut data_stream = BufWriter::new(self.data_command(&stor_command)?);
        self.read_response_in(&[status::ALREADY_OPEN, status::ABOUT_TO_SEND])?;
        copy(r, &mut data_stream)
            .map_err(|read_err| FtpError::ConnectionError(read_err))
            .map(|_| ())
    }

    /// This stores a file on the server.
    pub fn put<R: Read>(&mut self, filename: &str, r: &mut R) -> Result<()> {
<<<<<<< HEAD
        self.put_file(filename, r)?;
        self.read_response_in(&[status::CLOSING_DATA_CONNECTION,status::REQUESTED_FILE_ACTION_OK])
            .map(|_| ())
=======
        try!(self.put_file(filename, r));
        self.read_response_in(&[
            status::CLOSING_DATA_CONNECTION,
            status::REQUESTED_FILE_ACTION_OK,
        ])
        .map(|_| ())
>>>>>>> 0b212408
    }

    /// Execute a command which returns list of strings in a separate stream
    fn list_command(
        &mut self,
        cmd: Cow<'static, str>,
        open_code: u32,
        close_code: &[u32],
    ) -> Result<Vec<String>> {
        let mut lines: Vec<String> = Vec::new();
        {
            let mut data_stream = BufReader::new(self.data_command(&cmd)?);
            self.read_response_in(&[open_code, status::ALREADY_OPEN])?;

            let mut line = String::new();
            loop {
                match data_stream.read_to_string(&mut line) {
                    Ok(0) => break,
                    Ok(_) => lines.extend(
                        line.split("\r\n")
                            .into_iter()
                            .map(|s| String::from(s))
                            .filter(|s| s.len() > 0),
                    ),
                    Err(err) => return Err(FtpError::ConnectionError(err)),
                };
            }
        }

        self.read_response_in(close_code).map(|_| lines)
    }

    /// Execute `LIST` command which returns the detailed file listing in human readable format.
    /// If `pathname` is omited then the list of files in the current directory will be
    /// returned otherwise it will the list of files on `pathname`.
    pub fn list(&mut self, pathname: Option<&str>) -> Result<Vec<String>> {
        let command = pathname.map_or("LIST\r\n".into(), |path| {
            format!("LIST {}\r\n", path).into()
        });

        self.list_command(
            command,
            status::ABOUT_TO_SEND,
            &[
                status::CLOSING_DATA_CONNECTION,
                status::REQUESTED_FILE_ACTION_OK,
            ],
        )
    }

    /// Execute `NLST` command which returns the list of file names only.
    /// If `pathname` is omited then the list of files in the current directory will be
    /// returned otherwise it will the list of files on `pathname`.
    pub fn nlst(&mut self, pathname: Option<&str>) -> Result<Vec<String>> {
        let command = pathname.map_or("NLST\r\n".into(), |path| {
            format!("NLST {}\r\n", path).into()
        });

        self.list_command(
            command,
            status::ABOUT_TO_SEND,
            &[
                status::CLOSING_DATA_CONNECTION,
                status::REQUESTED_FILE_ACTION_OK,
            ],
        )
    }

    /// Retrieves the modification time of the file at `pathname` if it exists.
    /// In case the file does not exist `None` is returned.
    pub fn mdtm(&mut self, pathname: &str) -> Result<Option<DateTime<Utc>>> {
<<<<<<< HEAD
        self.write_str(format!("MDTM {}\r\n", pathname))?;
        let Line(_, content) = self.read_response(status::FILE)?;
=======
        try!(self.write_str(format!("MDTM {}\r\n", pathname)));
        let Line(_, content) = try!(self.read_response(status::FILE));
>>>>>>> 0b212408

        match MDTM_RE.captures(&content) {
            Some(caps) => {
                let (year, month, day) = (
                    caps[1].parse::<i32>().unwrap(),
                    caps[2].parse::<u32>().unwrap(),
                    caps[3].parse::<u32>().unwrap(),
                );
                let (hour, minute, second) = (
                    caps[4].parse::<u32>().unwrap(),
                    caps[5].parse::<u32>().unwrap(),
                    caps[6].parse::<u32>().unwrap(),
                );
<<<<<<< HEAD
                Ok(Some(Utc.ymd(year, month, day).and_hms(hour, minute, second)))
            },
            None => Ok(None)
=======
                Ok(Some(
                    Utc.ymd(year, month, day).and_hms(hour, minute, second),
                ))
            }
            None => Ok(None),
>>>>>>> 0b212408
        }
    }

    /// Retrieves the size of the file in bytes at `pathname` if it exists.
    /// In case the file does not exist `None` is returned.
    pub fn size(&mut self, pathname: &str) -> Result<Option<usize>> {
        self.write_str(format!("SIZE {}\r\n", pathname))?;
        let Line(_, content) = self.read_response(status::FILE)?;

        match SIZE_RE.captures(&content) {
            Some(caps) => Ok(Some(caps[1].parse().unwrap())),
            None => Ok(None),
        }
    }

    fn write_str<S: AsRef<str>>(&mut self, command: S) -> Result<()> {
        if cfg!(feature = "debug_print") {
            print!("CMD {}", command.as_ref());
        }

        let stream = self.reader.get_mut();
        stream
            .write_all(command.as_ref().as_bytes())
            .map_err(|send_err| FtpError::ConnectionError(send_err))
    }

    pub fn read_response(&mut self, expected_code: u32) -> Result<Line> {
        self.read_response_in(&[expected_code])
    }

    /// Retrieve single line response
    pub fn read_response_in(&mut self, expected_code: &[u32]) -> Result<Line> {
        let mut line = String::new();
<<<<<<< HEAD
        self.reader.read_line(&mut line)
             .map_err(|read_err| FtpError::ConnectionError(read_err))?;
=======
        try!(self
            .reader
            .read_line(&mut line)
            .map_err(|read_err| FtpError::ConnectionError(read_err)));
>>>>>>> 0b212408

        if cfg!(feature = "debug_print") {
            print!("FTP {}", line);
        }

        if line.len() < 5 {
            return Err(FtpError::InvalidResponse(
                "error: could not read reply code".to_owned(),
            ));
        }

<<<<<<< HEAD
        let code: u32 = line[0..3].parse()
                             .map_err(|err| {
                                 FtpError::InvalidResponse(format!("error: could not parse reply code: {}", err))
                             })?;
=======
        let code: u32 = try!(line[0..3].parse().map_err(|err| {
            FtpError::InvalidResponse(format!("error: could not parse reply code: {}", err))
        }));
>>>>>>> 0b212408

        // multiple line reply
        // loop while the line does not begin with the code and a space
        let expected = format!("{} ", &line[0..3]);
        while line.len() < 5 || line[0..4] != expected {
            line.clear();
            if let Err(e) = self.reader.read_line(&mut line) {
                return Err(FtpError::ConnectionError(e));
            }

            if cfg!(feature = "debug_print") {
                print!("FTP {}", line);
            }
        }

        if expected_code.into_iter().any(|ec| code == *ec) {
            Ok(Line(code, line))
        } else {
            Err(FtpError::InvalidResponse(format!(
                "Expected code {:?}, got response: {}",
                expected_code, line
            )))
        }
    }
}<|MERGE_RESOLUTION|>--- conflicted
+++ resolved
@@ -9,29 +9,11 @@
 use openssl::ssl::{Ssl, SslContext};
 use regex::Regex;
 use std::borrow::Cow;
-<<<<<<< HEAD
-use std::io::{Read, BufRead, BufReader, BufWriter, Cursor, Write, copy};
-use std::net::{TcpStream, SocketAddr};
-use std::string::String;
-use std::str::FromStr;
-use std::net::ToSocketAddrs;
-use regex::Regex;
-use chrono::{DateTime, Utc};
-use chrono::offset::TimeZone;
-#[cfg(feature = "secure")]
-use openssl::ssl::{ SslContext, Ssl };
-use super::data_stream::DataStream;
-use super::status;
-use super::types::{FileType, FtpError, Line, Result};
-=======
-#[cfg(feature = "secure")]
-use std::error::Error;
 use std::io::{copy, BufRead, BufReader, BufWriter, Cursor, Read, Write};
 use std::net::ToSocketAddrs;
 use std::net::{SocketAddr, TcpStream};
 use std::str::FromStr;
 use std::string::String;
->>>>>>> 0b212408
 
 lazy_static! {
     // This regex extracts IP and Port details from PASV command response.
@@ -105,21 +87,10 @@
     #[cfg(feature = "secure")]
     pub fn into_secure(mut self, ssl_context: SslContext) -> Result<FtpStream> {
         // Ask the server to start securing data.
-<<<<<<< HEAD
         self.write_str("AUTH TLS\r\n")?;
         self.read_response(status::AUTH_OK)?;
         let ssl_cfg = Ssl::new(&ssl_context).map_err(|e| FtpError::SecureError(format!("{}", e)))?;
         let stream = ssl_cfg.connect(self.reader.into_inner().into_tcp_stream()).map_err(|e| FtpError::SecureError(format!("{}", e)))?;
-=======
-        try!(self.write_str("AUTH TLS\r\n"));
-        try!(self.read_response(status::AUTH_OK));
-        let ssl_cfg =
-            try!(Ssl::new(&ssl_context)
-                .map_err(|e| FtpError::SecureError(e.description().to_owned())));
-        let stream = try!(ssl_cfg
-            .connect(self.reader.into_inner().into_tcp_stream())
-            .map_err(|e| FtpError::SecureError(e.description().to_owned())));
->>>>>>> 0b212408
 
         let mut secured_ftp_tream = FtpStream {
             reader: BufReader::new(DataStream::Ssl(stream)),
@@ -184,7 +155,6 @@
         self.pasv()
             .and_then(|addr| self.write_str(cmd).map(|_| addr))
             .and_then(|addr| TcpStream::connect(addr).map_err(|e| FtpError::ConnectionError(e)))
-<<<<<<< HEAD
             .and_then(|stream| {
                 match self.ssl_cfg {
                     Some(ref ssl) => {
@@ -194,15 +164,6 @@
                     },
                     None => Ok(DataStream::Tcp(stream))
                 }
-=======
-            .and_then(|stream| match self.ssl_cfg {
-                Some(ref ssl) => Ssl::new(ssl)
-                    .unwrap()
-                    .connect(stream)
-                    .map(|stream| DataStream::Ssl(stream))
-                    .map_err(|e| FtpError::SecureError(e.description().to_owned())),
-                None => Ok(DataStream::Tcp(stream)),
->>>>>>> 0b212408
             })
     }
 
@@ -238,26 +199,14 @@
 
     /// Change the current directory to the path specified.
     pub fn cwd(&mut self, path: &str) -> Result<()> {
-<<<<<<< HEAD
         self.write_str(format!("CWD {}\r\n", path))?;
         self.read_response(status::REQUESTED_FILE_ACTION_OK).map(|_| ())
-=======
-        try!(self.write_str(format!("CWD {}\r\n", path)));
-        self.read_response(status::REQUESTED_FILE_ACTION_OK)
-            .map(|_| ())
->>>>>>> 0b212408
     }
 
     /// Move the current directory to the parent directory.
     pub fn cdup(&mut self) -> Result<()> {
-<<<<<<< HEAD
         self.write_str("CDUP\r\n")?;
         self.read_response_in(&[status::COMMAND_OK, status::REQUESTED_FILE_ACTION_OK]).map(|_| ())
-=======
-        try!(self.write_str("CDUP\r\n"));
-        self.read_response_in(&[status::COMMAND_OK, status::REQUESTED_FILE_ACTION_OK])
-            .map(|_| ())
->>>>>>> 0b212408
     }
 
     /// Gets the current directory
@@ -293,19 +242,9 @@
     fn pasv(&mut self) -> Result<SocketAddr> {
         self.write_str("PASV\r\n")?;
         // PASV response format : 227 Entering Passive Mode (h1,h2,h3,h4,p1,p2).
-<<<<<<< HEAD
         let Line(_, line) = self.read_response(status::PASSIVE_MODE)?;
         PORT_RE.captures(&line)
             .ok_or(FtpError::InvalidResponse(format!("Invalid PASV response: {}", line)))
-=======
-        let Line(_, line) = try!(self.read_response(status::PASSIVE_MODE));
-        PORT_RE
-            .captures(&line)
-            .ok_or(FtpError::InvalidResponse(format!(
-                "Invalid PASV response: {}",
-                line
-            )))
->>>>>>> 0b212408
             .and_then(|caps| {
                 // If the regex matches we can be sure groups contains numbers
                 let (oct1, oct2, oct3, oct4) = (
@@ -344,14 +283,8 @@
     /// Also you will have to read the response to make sure it has the correct value.
     pub fn get(&mut self, file_name: &str) -> Result<BufReader<DataStream>> {
         let retr_command = format!("RETR {}\r\n", file_name);
-<<<<<<< HEAD
         let data_stream = BufReader::new(self.data_command(&retr_command)?);
         self.read_response(status::ABOUT_TO_SEND).map(|_| data_stream)
-=======
-        let data_stream = BufReader::new(try!(self.data_command(&retr_command)));
-        self.read_response(status::ABOUT_TO_SEND)
-            .map(|_| data_stream)
->>>>>>> 0b212408
     }
 
     /// Renames the file from_name to to_name
@@ -359,14 +292,8 @@
         self.write_str(format!("RNFR {}\r\n", from_name))?;
         self.read_response(status::REQUEST_FILE_PENDING)
             .and_then(|_| {
-<<<<<<< HEAD
                 self.write_str(format!("RNTO {}\r\n", to_name))?;
                 self.read_response(status::REQUESTED_FILE_ACTION_OK).map(|_| ())
-=======
-                try!(self.write_str(format!("RNTO {}\r\n", to_name)));
-                self.read_response(status::REQUESTED_FILE_ACTION_OK)
-                    .map(|_| ())
->>>>>>> 0b212408
             })
     }
 
@@ -391,13 +318,7 @@
     /// # assert!(conn.rm("retr.txt").is_ok());
     /// ```
     pub fn retr<F, T>(&mut self, filename: &str, reader: F) -> Result<T>
-<<<<<<< HEAD
     where F: Fn(&mut dyn Read) -> Result<T> {
-=======
-    where
-        F: Fn(&mut dyn Read) -> Result<T>,
-    {
->>>>>>> 0b212408
         let retr_command = format!("RETR {}\r\n", filename);
         {
             let mut data_stream = BufReader::new(self.data_command(&retr_command)?);
@@ -441,26 +362,14 @@
 
     /// Removes the remote pathname from the server.
     pub fn rmdir(&mut self, pathname: &str) -> Result<()> {
-<<<<<<< HEAD
         self.write_str(format!("RMD {}\r\n", pathname))?;
         self.read_response(status::REQUESTED_FILE_ACTION_OK).map(|_| ())
-=======
-        try!(self.write_str(format!("RMD {}\r\n", pathname)));
-        self.read_response(status::REQUESTED_FILE_ACTION_OK)
-            .map(|_| ())
->>>>>>> 0b212408
     }
 
     /// Remove the remote file from the server.
     pub fn rm(&mut self, filename: &str) -> Result<()> {
-<<<<<<< HEAD
         self.write_str(format!("DELE {}\r\n", filename))?;
         self.read_response(status::REQUESTED_FILE_ACTION_OK).map(|_| ())
-=======
-        try!(self.write_str(format!("DELE {}\r\n", filename)));
-        self.read_response(status::REQUESTED_FILE_ACTION_OK)
-            .map(|_| ())
->>>>>>> 0b212408
     }
 
     fn put_file<R: Read>(&mut self, filename: &str, r: &mut R) -> Result<()> {
@@ -474,18 +383,9 @@
 
     /// This stores a file on the server.
     pub fn put<R: Read>(&mut self, filename: &str, r: &mut R) -> Result<()> {
-<<<<<<< HEAD
         self.put_file(filename, r)?;
         self.read_response_in(&[status::CLOSING_DATA_CONNECTION,status::REQUESTED_FILE_ACTION_OK])
             .map(|_| ())
-=======
-        try!(self.put_file(filename, r));
-        self.read_response_in(&[
-            status::CLOSING_DATA_CONNECTION,
-            status::REQUESTED_FILE_ACTION_OK,
-        ])
-        .map(|_| ())
->>>>>>> 0b212408
     }
 
     /// Execute a command which returns list of strings in a separate stream
@@ -557,13 +457,8 @@
     /// Retrieves the modification time of the file at `pathname` if it exists.
     /// In case the file does not exist `None` is returned.
     pub fn mdtm(&mut self, pathname: &str) -> Result<Option<DateTime<Utc>>> {
-<<<<<<< HEAD
         self.write_str(format!("MDTM {}\r\n", pathname))?;
         let Line(_, content) = self.read_response(status::FILE)?;
-=======
-        try!(self.write_str(format!("MDTM {}\r\n", pathname)));
-        let Line(_, content) = try!(self.read_response(status::FILE));
->>>>>>> 0b212408
 
         match MDTM_RE.captures(&content) {
             Some(caps) => {
@@ -577,17 +472,9 @@
                     caps[5].parse::<u32>().unwrap(),
                     caps[6].parse::<u32>().unwrap(),
                 );
-<<<<<<< HEAD
                 Ok(Some(Utc.ymd(year, month, day).and_hms(hour, minute, second)))
             },
             None => Ok(None)
-=======
-                Ok(Some(
-                    Utc.ymd(year, month, day).and_hms(hour, minute, second),
-                ))
-            }
-            None => Ok(None),
->>>>>>> 0b212408
         }
     }
 
@@ -621,15 +508,8 @@
     /// Retrieve single line response
     pub fn read_response_in(&mut self, expected_code: &[u32]) -> Result<Line> {
         let mut line = String::new();
-<<<<<<< HEAD
         self.reader.read_line(&mut line)
              .map_err(|read_err| FtpError::ConnectionError(read_err))?;
-=======
-        try!(self
-            .reader
-            .read_line(&mut line)
-            .map_err(|read_err| FtpError::ConnectionError(read_err)));
->>>>>>> 0b212408
 
         if cfg!(feature = "debug_print") {
             print!("FTP {}", line);
@@ -641,16 +521,10 @@
             ));
         }
 
-<<<<<<< HEAD
         let code: u32 = line[0..3].parse()
                              .map_err(|err| {
                                  FtpError::InvalidResponse(format!("error: could not parse reply code: {}", err))
                              })?;
-=======
-        let code: u32 = try!(line[0..3].parse().map_err(|err| {
-            FtpError::InvalidResponse(format!("error: could not parse reply code: {}", err))
-        }));
->>>>>>> 0b212408
 
         // multiple line reply
         // loop while the line does not begin with the code and a space
