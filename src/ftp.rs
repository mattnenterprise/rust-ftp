--- conflicted
+++ resolved
@@ -4,21 +4,11 @@
 use super::status;
 use super::types::{FileType, FtpError, Line, Result};
 use chrono::offset::TimeZone;
-<<<<<<< HEAD
-use chrono::{DateTime, UTC};
-#[cfg(feature = "secure")]
-use openssl::ssl::{Ssl, SslContext};
-use regex::Regex;
-use std::borrow::Cow;
-#[cfg(feature = "secure")]
-use std::error::Error;
-=======
 use chrono::{DateTime, Utc};
 #[cfg(feature = "secure")]
 use native_tls::TlsConnector;
 use regex::Regex;
 use std::borrow::Cow;
->>>>>>> 32259e8b
 use std::io::{copy, BufRead, BufReader, BufWriter, Cursor, Read, Write};
 use std::net::ToSocketAddrs;
 use std::net::{SocketAddr, TcpStream};
@@ -59,11 +49,6 @@
                     reader: BufReader::new(DataStream::Tcp(stream)),
                     welcome_msg: None,
                 };
-<<<<<<< HEAD
-                ftp_stream.read_response(status::READY).map(|_| ftp_stream)
-            })
-    }
-=======
                 match ftp_stream.read_response(status::READY) {
                     Ok(line) => {
                         ftp_stream.welcome_msg = Some(line.1);
@@ -74,7 +59,6 @@
             })
     }
 
->>>>>>> 32259e8b
     /// Creates an FTP Stream.
     #[cfg(feature = "secure")]
     pub fn connect<A: ToSocketAddrs>(addr: A) -> Result<FtpStream> {
@@ -87,11 +71,6 @@
                     tls_ctx: None,
                     domain: None,
                 };
-<<<<<<< HEAD
-                ftp_stream.read_response(status::READY).map(|_| ftp_stream)
-            })
-    }
-=======
                 match ftp_stream.read_response(status::READY) {
                     Ok(line) => {
                         ftp_stream.welcome_msg = Some(line.1);
@@ -102,7 +81,6 @@
             })
     }
 
->>>>>>> 32259e8b
     /// Switch to a secure mode if possible, using a provided SSL configuration.
     /// This method does nothing if the connect is already secured.
     ///
@@ -126,20 +104,6 @@
     #[cfg(feature = "secure")]
     pub fn into_secure(mut self, tls_connector: TlsConnector, domain: &str) -> Result<FtpStream> {
         // Ask the server to start securing data.
-<<<<<<< HEAD
-        try!(self.write_str("AUTH TLS\r\n"));
-        try!(self.read_response(status::AUTH_OK));
-        let ssl_cfg =
-            try!(Ssl::new(&ssl_context)
-                .map_err(|e| FtpError::SecureError(e.description().to_owned())));
-        let stream = try!(ssl_cfg
-            .connect(self.reader.into_inner().into_tcp_stream())
-            .map_err(|e| FtpError::SecureError(e.description().to_owned())));
-
-        let mut secured_ftp_tream = FtpStream {
-            reader: BufReader::new(DataStream::Ssl(stream)),
-            ssl_cfg: Some(ssl_context),
-=======
         self.write_str("AUTH TLS\r\n")?;
         self.read_response(status::AUTH_OK)?;
         let stream = tls_connector
@@ -149,8 +113,6 @@
             reader: BufReader::new(DataStream::Ssl(stream)),
             tls_ctx: Some(tls_connector),
             domain: Some(String::from(domain)),
-            welcome_msg: self.welcome_msg.clone(),
->>>>>>> 32259e8b
         };
         // Set protection buffer size
         secured_ftp_tream.write_str("PBSZ 0\r\n")?;
@@ -160,10 +122,7 @@
         secured_ftp_tream.read_response(status::COMMAND_OK)?;
         Ok(secured_ftp_tream)
     }
-<<<<<<< HEAD
-=======
-
->>>>>>> 32259e8b
+
     /// Switch to insecure mode. If the connection is already
     /// insecure does nothing.
     ///
@@ -198,8 +157,6 @@
         };
         Ok(plain_ftp_stream)
     }
-<<<<<<< HEAD
-=======
 
     /// ### get_welcome_msg
     ///
@@ -208,7 +165,6 @@
         self.welcome_msg.clone()
     }
 
->>>>>>> 32259e8b
     /// Execute command which send data back in a separate stream
     #[cfg(not(feature = "secure"))]
     fn data_command(&mut self, cmd: &str) -> Result<DataStream> {
@@ -224,20 +180,11 @@
         self.pasv()
             .and_then(|addr| self.write_str(cmd).map(|_| addr))
             .and_then(|addr| TcpStream::connect(addr).map_err(|e| FtpError::ConnectionError(e)))
-<<<<<<< HEAD
-            .and_then(|stream| match self.ssl_cfg {
-                Some(ref ssl) => Ssl::new(ssl)
-                    .unwrap()
-                    .connect(stream)
-                    .map(|stream| DataStream::Ssl(stream))
-                    .map_err(|e| FtpError::SecureError(e.description().to_owned())),
-=======
             .and_then(|stream| match self.tls_ctx {
                 Some(ref tls_ctx) => tls_ctx
                     .connect(self.domain.as_ref().unwrap(), stream)
                     .map(|stream| DataStream::Ssl(stream))
                     .map_err(|e| FtpError::SecureError(format!("{}", e))),
->>>>>>> 32259e8b
                 None => Ok(DataStream::Tcp(stream)),
             })
     }
@@ -274,22 +221,14 @@
 
     /// Change the current directory to the path specified.
     pub fn cwd(&mut self, path: &str) -> Result<()> {
-<<<<<<< HEAD
-        try!(self.write_str(format!("CWD {}\r\n", path)));
-=======
         self.write_str(format!("CWD {}\r\n", path))?;
->>>>>>> 32259e8b
         self.read_response(status::REQUESTED_FILE_ACTION_OK)
             .map(|_| ())
     }
 
     /// Move the current directory to the parent directory.
     pub fn cdup(&mut self) -> Result<()> {
-<<<<<<< HEAD
-        try!(self.write_str("CDUP\r\n"));
-=======
         self.write_str("CDUP\r\n")?;
->>>>>>> 32259e8b
         self.read_response_in(&[status::COMMAND_OK, status::REQUESTED_FILE_ACTION_OK])
             .map(|_| ())
     }
@@ -327,11 +266,7 @@
     fn pasv(&mut self) -> Result<SocketAddr> {
         self.write_str("PASV\r\n")?;
         // PASV response format : 227 Entering Passive Mode (h1,h2,h3,h4,p1,p2).
-<<<<<<< HEAD
-        let Line(_, line) = try!(self.read_response(status::PASSIVE_MODE));
-=======
         let Line(_, line) = self.read_response(status::PASSIVE_MODE)?;
->>>>>>> 32259e8b
         PORT_RE
             .captures(&line)
             .ok_or(FtpError::InvalidResponse(format!(
@@ -376,15 +311,9 @@
     /// Also you will have to read the response to make sure it has the correct value.
     pub fn get(&mut self, file_name: &str) -> Result<BufReader<DataStream>> {
         let retr_command = format!("RETR {}\r\n", file_name);
-<<<<<<< HEAD
-        let data_stream = BufReader::new(try!(self.data_command(&retr_command)));
-        self.read_response(status::ABOUT_TO_SEND)
-            .map(|_| data_stream)
-=======
         let data_stream = BufReader::new(self.data_command(&retr_command)?);
         self.read_response_in(&[status::ABOUT_TO_SEND, status::ALREADY_OPEN])?;
         Ok(data_stream)
->>>>>>> 32259e8b
     }
 
     /// Renames the file from_name to to_name
@@ -392,11 +321,7 @@
         self.write_str(format!("RNFR {}\r\n", from_name))?;
         self.read_response(status::REQUEST_FILE_PENDING)
             .and_then(|_| {
-<<<<<<< HEAD
-                try!(self.write_str(format!("RNTO {}\r\n", to_name)));
-=======
                 self.write_str(format!("RNTO {}\r\n", to_name))?;
->>>>>>> 32259e8b
                 self.read_response(status::REQUESTED_FILE_ACTION_OK)
                     .map(|_| ())
             })
@@ -424,11 +349,7 @@
     /// ```
     pub fn retr<F, T>(&mut self, filename: &str, reader: F) -> Result<T>
     where
-<<<<<<< HEAD
-        F: Fn(&mut Read) -> Result<T>,
-=======
         F: Fn(&mut dyn Read) -> Result<T>,
->>>>>>> 32259e8b
     {
         let retr_command = format!("RETR {}\r\n", filename);
         {
@@ -473,35 +394,22 @@
 
     /// Removes the remote pathname from the server.
     pub fn rmdir(&mut self, pathname: &str) -> Result<()> {
-<<<<<<< HEAD
-        try!(self.write_str(format!("RMD {}\r\n", pathname)));
-=======
         self.write_str(format!("RMD {}\r\n", pathname))?;
->>>>>>> 32259e8b
         self.read_response(status::REQUESTED_FILE_ACTION_OK)
             .map(|_| ())
     }
 
     /// Remove the remote file from the server.
     pub fn rm(&mut self, filename: &str) -> Result<()> {
-<<<<<<< HEAD
-        try!(self.write_str(format!("DELE {}\r\n", filename)));
-=======
         self.write_str(format!("DELE {}\r\n", filename))?;
->>>>>>> 32259e8b
         self.read_response(status::REQUESTED_FILE_ACTION_OK)
             .map(|_| ())
     }
 
     fn put_file<R: Read>(&mut self, filename: &str, r: &mut R) -> Result<()> {
-<<<<<<< HEAD
-        // Get stream
-        let mut data_stream = self.put_with_stream(filename)?;
-=======
         let stor_command = format!("STOR {}\r\n", filename);
         let mut data_stream = BufWriter::new(self.data_command(&stor_command)?);
         self.read_response_in(&[status::ALREADY_OPEN, status::ABOUT_TO_SEND])?;
->>>>>>> 32259e8b
         copy(r, &mut data_stream)
             .map_err(|read_err| FtpError::ConnectionError(read_err))
             .map(|_| ())
@@ -525,17 +433,12 @@
     /// This stores a file on the server.
     /// r argument must be any struct which implemenents the Read trait
     pub fn put<R: Read>(&mut self, filename: &str, r: &mut R) -> Result<()> {
-<<<<<<< HEAD
-        try!(self.put_file(filename, r));
-=======
         self.put_file(filename, r)?;
->>>>>>> 32259e8b
         self.read_response_in(&[
             status::CLOSING_DATA_CONNECTION,
             status::REQUESTED_FILE_ACTION_OK,
         ])
         .map(|_| ())
-<<<<<<< HEAD
     }
 
     /// ### finalize_put_stream
@@ -554,8 +457,6 @@
             }
             Err(err) => Err(err),
         }
-=======
->>>>>>> 32259e8b
     }
 
     /// Execute a command which returns list of strings in a separate stream
@@ -565,25 +466,6 @@
         open_code: u32,
         close_code: &[u32],
     ) -> Result<Vec<String>> {
-<<<<<<< HEAD
-        let mut lines: Vec<String> = Vec::new();
-        {
-            let mut data_stream = BufReader::new(try!(self.data_command(&cmd)));
-            try!(self.read_response_in(&[open_code, status::ALREADY_OPEN]));
-
-            let mut line = String::new();
-            loop {
-                match data_stream.read_to_string(&mut line) {
-                    Ok(0) => break,
-                    Ok(_) => lines.extend(
-                        line.split("\r\n")
-                            .into_iter()
-                            .map(|s| String::from(s))
-                            .filter(|s| s.len() > 0),
-                    ),
-                    Err(err) => return Err(FtpError::ConnectionError(err)),
-                };
-=======
         let data_stream = BufReader::new(self.data_command(&cmd)?);
         self.read_response_in(&[open_code, status::ALREADY_OPEN])?;
         let lines = Self::get_lines_from_stream(data_stream);
@@ -612,7 +494,6 @@
                     }
                 },
                 None => break Ok(lines),
->>>>>>> 32259e8b
             }
         }
     }
@@ -672,11 +553,7 @@
                     caps[6].parse::<u32>().unwrap(),
                 );
                 Ok(Some(
-<<<<<<< HEAD
-                    UTC.ymd(year, month, day).and_hms(hour, minute, second),
-=======
                     Utc.ymd(year, month, day).and_hms(hour, minute, second),
->>>>>>> 32259e8b
                 ))
             }
             None => Ok(None),
@@ -713,16 +590,9 @@
     /// Retrieve single line response
     pub fn read_response_in(&mut self, expected_code: &[u32]) -> Result<Line> {
         let mut line = String::new();
-<<<<<<< HEAD
-        try!(self
-            .reader
-            .read_line(&mut line)
-            .map_err(|read_err| FtpError::ConnectionError(read_err)));
-=======
         self.reader
             .read_line(&mut line)
             .map_err(|read_err| FtpError::ConnectionError(read_err))?;
->>>>>>> 32259e8b
 
         if cfg!(feature = "debug_print") {
             print!("FTP {}", line);
@@ -734,15 +604,9 @@
             ));
         }
 
-<<<<<<< HEAD
-        let code: u32 = try!(line[0..3].parse().map_err(|err| {
-            FtpError::InvalidResponse(format!("error: could not parse reply code: {}", err))
-        }));
-=======
         let code: u32 = line[0..3].parse().map_err(|err| {
             FtpError::InvalidResponse(format!("error: could not parse reply code: {}", err))
         })?;
->>>>>>> 32259e8b
 
         // multiple line reply
         // loop while the line does not begin with the code and a space
