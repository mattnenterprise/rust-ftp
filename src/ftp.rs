use std::io::{Read, BufRead, BufReader, BufWriter, Cursor, Write, copy};
use std::net::{TcpStream, SocketAddr};
use std::string::String;
use std::str::FromStr;
use std::net::ToSocketAddrs;
use regex::Regex;
use chrono::{DateTime, UTC};
use chrono::offset::TimeZone;
#[cfg(feature = "secure")]
use openssl::ssl::{Ssl, SslContext, SslMethod, SslStream, IntoSsl};
use super::data_stream::DataStream;
use super::status;
use super::types::{FileType, FtpError, Line, Result};

lazy_static! {
    // This regex extracts IP and Port details from PASV command response.
    // The regex looks for the pattern (h1,h2,h3,h4,p1,p2).
    static ref PORT_RE: Regex = Regex::new(r"\((\d+),(\d+),(\d+),(\d+),(\d+),(\d+)\)").unwrap();

    // This regex extracts modification time from MDTM command response.
    static ref MDTM_RE: Regex = Regex::new(r"\b(\d{4})(\d{2})(\d{2})(\d{2})(\d{2})(\d{2})\b").unwrap();

    // This regex extracts file size from SIZE command response.
    static ref SIZE_RE: Regex = Regex::new(r"\s+(\d+)\s*$").unwrap();
}

#[cfg(feature = "secure")]
lazy_static! {
    // Shared SSL context
    static ref SSL_CONTEXT: SslContext = match SslContext::new(SslMethod::Sslv23) {
        Ok(ctx) => ctx,
        Err(e) => panic!("{}", e)
    };
}

/// Stream to interface with the FTP server. This interface is only for the command stream.
#[derive(Debug)]
pub struct FtpStream {
    reader: BufReader<DataStream>,
}

impl FtpStream {
    /// Creates an FTP Stream.
    pub fn connect<A: ToSocketAddrs>(addr: A) -> Result<FtpStream> {
        TcpStream::connect(addr)
            .map_err(|e| FtpError::ConnectionError(e))
            .and_then(|stream| {
                let mut ftp_stream = FtpStream {
                    reader: BufReader::new(DataStream::Tcp(stream))
                };
                ftp_stream.read_response(status::READY)
                    .map(|_| ftp_stream)
            })
    }

    /// Switch to secure mode if possible. If the connection is already
    /// secure does nothing.
    ///
    /// ## Panics
    ///
    /// Panics if the plain TCP connection cannot be switched to TLS mode.
    ///
    /// ## Example
    ///
    /// ```
    /// use ftp::FtpStream;
    /// let mut ftp_stream = FtpStream::connect("127.0.0.1:21").unwrap();
    /// // Switch to the secure mode
    /// let mut ftp_stream = ftp_stream.secure().unwrap();
    /// // Do all secret things
    /// let _ = ftp_stream.quit();
    /// ```
    ///
    #[cfg(feature = "secure")]
<<<<<<< HEAD
    pub fn secure(mut self) -> (FtpStream, Result<()>) {
        // Initialize SSL with a default context and make secure the stream.
        let ssl = match Ssl::new(&SSL_CONTEXT) {
            Ok(ssl) => ssl,
            Err(e) => panic!("error: cannot create SSL context: {}", e)
        };
        self.secure_with_ssl(ssl)
=======
    pub fn secure(mut self) -> Result<FtpStream> {
        // Initialize SSL with a default context and make secure the stream.
        Ssl::new(&SSL_CONTEXT)
            .map_err(|e| FtpError::SecureError(e.description().to_owned()))
            .and_then(|ssl| self.secure_with_ssl(ssl))
>>>>>>> 8538e5f5
    }
   
    /// Switch to a secure mode if possible, using a provided SSL configuration.
    /// This method does nothing if the connect is already secured.
    ///
    /// ## Panics
    ///
    /// Panics if the plain TCP connection cannot be switched to TLS mode.
    ///
    /// ## Example
    ///
    /// ```
    /// use ftp::FtpStream;
    /// use openssl::ssl::*;
    ///
    /// // Create an SslContext with a custom cert.
    /// let mut ctx = SslContext::new(SslMethod::Sslv23).unwrap();
    /// let _ = ctx.set_CA_file("/path/to/a/cert.pem").unwrap();
    /// let mut ftp_stream = FtpStream::connect("127.0.0.1:21").unwrap();
<<<<<<< HEAD
    /// let (mut ftp_stream, _) = ftp_stream.secure_with_ssl(ctx);
    /// ```
    #[cfg(feature = "secure")]
    pub fn secure_with_ssl<S: IntoSsl>(mut self, ssl: S) -> (FtpStream, Result<()>) {
        let secured = self.reader.get_ref().is_ssl();
        if secured {
            (self, Ok(()))
        }
        else {
            // Ask the server to start securing data
            let auth_command = String::from("AUTH TLS\r\n");
            if let Err(e) = self.write_str(&auth_command) {
                return (self, Err(e));
            }

            if let Err(e) = self.read_response(status::AUTH_OK) {
                return (self, Err(e));
            }

            let stream = match SslStream::connect(ssl, self.reader.into_inner().into_tcp_stream()) {
                Ok(stream) => stream,
                Err(e) => panic!("error: cannot open SSL connection: {}", e)
            };

            let mut secured_ftp_tream = FtpStream {
                reader: BufReader::new(DataStream::Ssl(stream)),
            };

            // Set protection buffer size
            let pbsz_command = format!("PBSZ 0\r\n");
            if let Err(e) = secured_ftp_tream.write_str(&pbsz_command) {
                return (secured_ftp_tream, Err(e));
            }

            if let Err(e) = secured_ftp_tream.read_response(status::COMMAND_OK) {
                return (secured_ftp_tream, Err(e));
            }

            // Change the level of data protectio to Private
            let prot_command = String::from("PROT P\r\n");
            if let Err(e) = secured_ftp_tream.write_str(&prot_command) {
                return (secured_ftp_tream, Err(e));
            }

            if let Err(e) = secured_ftp_tream.read_response(status::COMMAND_OK) {
                return (secured_ftp_tream, Err(e));
            }

            (secured_ftp_tream, Ok(()))
=======
    /// let mut ftp_stream = ftp_stream.secure_with_ssl(ctx).unwrap();
    /// ```
    #[cfg(feature = "secure")]
    pub fn secure_with_ssl<S: IntoSsl>(mut self, ssl: S) -> Result<FtpStream> {
        // Do nothing if the connection is already secured.
        if self.reader.get_ref().is_ssl() {
            return Ok(self);
>>>>>>> 8538e5f5
        }
        // Ask the server to start securing data.
        let auth_command = String::from("AUTH TLS\r\n");
        try!(self.write_str(&auth_command));
        try!(self.read_response(status::AUTH_OK));
        let stream = try!(SslStream::connect(ssl, self.reader.into_inner().into_tcp_stream())
                          .map_err(|e| FtpError::SecureError(e.description().to_owned())));
        let mut secured_ftp_tream = FtpStream {
            reader: BufReader::new(DataStream::Ssl(stream)),
        };
        // Set protection buffer size
        let pbsz_command = format!("PBSZ 0\r\n");
        try!(secured_ftp_tream.write_str(&pbsz_command));
        try!(secured_ftp_tream.read_response(status::COMMAND_OK));
        // Change the level of data protectio to Private
        let prot_command = String::from("PROT P\r\n");
        try!(secured_ftp_tream.write_str(&prot_command));
        try!(secured_ftp_tream.read_response(status::COMMAND_OK));
        Ok(secured_ftp_tream)
    }

    /// Switch to insecure mode. If the connection is already
    /// insecure does nothing.
    ///
    /// ## Example
    ///
    /// ```
    /// use ftp::FtpStream;
    /// let mut ftp_stream = FtpStream::connect("127.0.0.1:21").unwrap();
    /// // Switch to the secure mode
    /// let (mut ftp_stream, _) = ftp_stream.secure();
    /// // Do all secret things
    /// // Switch back to the insecure mode
    /// let (mut ftp_stream, _) = ftp_stream.insecure();
    /// // Do all public things
    /// let _ = ftp_stream.quit();
    /// ```
    ///
    #[cfg(feature = "secure")]
    pub fn insecure(mut self) -> Result<FtpStream> {
        if !self.reader.get_ref().is_ssl() {
            return Ok(self);
        }
        // Ask the server to stop securing data
        let ccc_command = String::from("CCC\r\n");
        try!(self.write_str(&ccc_command));
        try!(self.read_response(status::COMMAND_OK));
        let plain_ftp_stream = FtpStream {
            reader: BufReader::new(DataStream::Tcp(self.reader.into_inner().into_tcp_stream())),
        };
        Ok(plain_ftp_stream)
    }

    /// Log in to the FTP server.
    pub fn login(&mut self, user: &str, password: &str) -> Result<()> {
        let user_command = format!("USER {}\r\n", user);
        try!(self.write_str(&user_command));
        self.read_response_in(&[status::LOGGED_IN, status::NEED_PASSWORD])
            .and_then(|Line(code, _)| {
                if code == status::NEED_PASSWORD {
                    let pass_command = format!("PASS {}\r\n", password);
                    try!(self.write_str(&pass_command));
                    try!(self.read_response(status::LOGGED_IN));
                }
                Ok(())
            })
    }

    /// Change the current directory to the path specified.
    pub fn cwd(&mut self, path: &str) -> Result<()> {
        let cwd_command = format!("CWD {}\r\n", path);
        try!(self.write_str(&cwd_command));
        self.read_response(status::REQUESTED_FILE_ACTION_OK).map(|_| ())
    }

    /// Move the current directory to the parent directory.
    pub fn cdup(&mut self) -> Result<()> {
        let cdup_command = format!("CDUP\r\n");
        try!(self.write_str(&cdup_command));
        self.read_response(status::REQUESTED_FILE_ACTION_OK).map(|_| ())
    }

    /// Gets the current directory
    pub fn pwd(&mut self) -> Result<String> {
        try!(self.write_str("PWD\r\n"));
        self.read_response(status::PATH_CREATED)
            .and_then(|Line(_, content)| {
                match (content.find('"'), content.rfind('"')) {
                    (Some(begin), Some(end)) if begin < end => {
                        Ok(content[begin + 1 .. end].to_string())
                    },
                    _ => {
                        let cause = format!("Invalid PWD Response: {}", content);
                        Err(FtpError::InvalidResponse(cause))
                    }
                }
            })
    }

    /// This does nothing. This is usually just used to keep the connection open.
    pub fn noop(&mut self) -> Result<()> {
        let noop_command = format!("NOOP\r\n");
        try!(self.write_str(&noop_command));
        self.read_response(status::COMMAND_OK).map(|_| ())
    }

    /// This creates a new directory on the server.
    pub fn mkdir(&mut self, pathname: &str) -> Result<()> {
        let mkdir_command = format!("MKD {}\r\n", pathname);
        try!(self.write_str(&mkdir_command));
        self.read_response(status::PATH_CREATED).map(|_| ())
    }

    /// Runs the PASV command.
    fn pasv(&mut self) -> Result<SocketAddr> {
        try!(self.write_str("PASV\r\n"));
        // PASV response format : 227 Entering Passive Mode (h1,h2,h3,h4,p1,p2).
        let Line(_, line) = try!(self.read_response(status::PASSIVE_MODE));
        PORT_RE.captures(&line)
            .ok_or(FtpError::InvalidResponse(format!("Invalid PASV response: {}", line)))
            .and_then(|caps| {
                // If the regex matches we can be sure groups contains numbers
                let (oct1, oct2, oct3, oct4) = (
                    caps[1].parse::<u8>().unwrap(),
                    caps[2].parse::<u8>().unwrap(),
                    caps[3].parse::<u8>().unwrap(),
                    caps[4].parse::<u8>().unwrap()
                );
                let (msb, lsb) = (
                    caps[5].parse::<u8>().unwrap(),
                    caps[6].parse::<u8>().unwrap()
                );
                let port = ((msb as u16) << 8) + lsb as u16;
                let addr = format!("{}.{}.{}.{}:{}", oct1, oct2, oct3, oct4, port);
                SocketAddr::from_str(&addr)
                    .map_err(|parse_err| FtpError::InvalidAddress(parse_err))
            })
    }

    // Execute command which send data back in a separate stream
    #[cfg(not(feature = "secure"))]
    fn data_command(&mut self, cmd: &str) -> Result<DataStream> {
        self.pasv()
            .and_then(|addr| self.write_str(cmd).map(|_| addr))
            .and_then(|addr| TcpStream::connect(addr)
                      .map_err(|e| FtpError::ConnectionError(e)))
            .map(|stream| DataStream::Tcp(stream))
    }

    #[cfg(feature = "secure")]
    fn data_command(&mut self, cmd: &str) -> Result<DataStream> {
        self.pasv()
            .and_then(|addr| self.write_str(cmd).map(|_| addr))
            .and_then(|addr| TcpStream::connect(addr))
            .and_then(|stream| {
                if self.reader.get_ref().is_ssl() {
                    Ssl::new(&SSL_CONTEXT)
                        .and_then(|ssl| SslStream::connect(ssl, stream))
                        .map(|stream| DataStream::Ssl(stream))
                        .map_err(|e| FtpError::SecureError(e.description().to_owned()))
                } else {
                    Ok(DataStream::Tcp(stream))
                }
            })
    }

    /// Sets the type of file to be transferred. That is the implementation
    /// of `TYPE` command.
    pub fn transfer_type(&mut self, file_type: FileType) -> Result<()> {
        let type_command = format!("TYPE {}\r\n", file_type.to_string());
        try!(self.write_str(&type_command));
        self.read_response(status::COMMAND_OK).map(|_| ())
    }

    /// Quits the current FTP session.
    pub fn quit(&mut self) -> Result<()> {
        let quit_command = format!("QUIT\r\n");
        try!(self.write_str(&quit_command));
        self.read_response(status::CLOSING).map(|_| ())
    }

    /// Retrieves the file name specified from the server.
    /// This method is a more complicated way to retrieve a file.
    /// The reader returned should be dropped.
    /// Also you will have to read the response to make sure it has the correct value.
    pub fn get(&mut self, file_name: &str) -> Result<BufReader<DataStream>> {
        let retr_command = format!("RETR {}\r\n", file_name);
        let data_stream = BufReader::new(try!(self.data_command(&retr_command)));
        self.read_response(status::ABOUT_TO_SEND).map(|_| data_stream)
    }

    /// Renames the file from_name to to_name
    pub fn rename(&mut self, from_name: &str, to_name: &str) -> Result<()> {
        let rnfr_command = format!("RNFR {}\r\n", from_name);
        try!(self.write_str(&rnfr_command));
        self.read_response(status::REQUEST_FILE_PENDING)
            .and_then(|_| {
                let rnto_command = format!("RNTO {}\r\n", to_name);
                try!(self.write_str(&rnto_command));
                self.read_response(status::REQUESTED_FILE_ACTION_OK).map(|_| ())
            })
    }

    /// The implementation of `RETR` command where `filename` is the name of the file
    /// to download from FTP and `reader` is the function which operates with the
    /// data stream opened.
    ///
    /// ```ignore
    /// let result = conn.retr("take_this.txt", |stream| {
    ///   let mut file = File::create("store_here.txt").unwrap();
    ///   let mut buf = [0; 2048];
    ///
    ///   loop {
    ///     match stream.read(&mut buf) {
    ///       Ok(0) => break,
    ///       Ok(n) => file.write_all(&buf[0..n]).unwrap(),
    ///       Err(err) => return Err(err)
    ///     };
    ///   }
    ///
    ///   Ok(())
    /// });
    /// ```
    pub fn retr<F>(&mut self, filename: &str, reader: F) -> Result<()>
    where F: Fn(&mut Read) -> Result<()> {
        let retr_command = format!("RETR {}\r\n", filename);
        let mut data_stream = BufReader::new(try!(self.data_command(&retr_command)));
        self.read_response_in(&[status::ABOUT_TO_SEND, status::ALREADY_OPEN])
            .and_then(|_| {
                let result = reader(&mut data_stream);
                drop(data_stream);
                try!(self.read_response(status::CLOSING_DATA_CONNECTION));
                result
            })
    }

    fn simple_retr_(&mut self, file_name: &str) -> Result<Cursor<Vec<u8>>> {
        let mut data_stream = try!(self.get(file_name));
        let buffer: &mut Vec<u8> = &mut Vec::new();
        loop {
            let mut buf = [0; 256];
            let len = try!(data_stream.read(&mut buf).map_err(|read_err| FtpError::ConnectionError(read_err)));
            if len == 0 {
                break;
            }
            try!(buffer.write(&buf[0..len]).map_err(|write_err| FtpError::ConnectionError(write_err)));
        }
        drop(data_stream);
        Ok(Cursor::new(buffer.clone()))
    }

    /// Simple way to retr a file from the server. This stores the file in memory.
    pub fn simple_retr(&mut self, file_name: &str) -> Result<Cursor<Vec<u8>>> {
        let r = try!(self.simple_retr_(file_name));
        self.read_response(status::CLOSING_DATA_CONNECTION).map(|_| r)
    }

    /// Removes the remote pathname from the server.
    pub fn rmdir(&mut self, pathname: &str) -> Result<()> {
        let rmd_command = format!("RMD {}\r\n", pathname);
        try!(self.write_str(&rmd_command));
        self.read_response(status::REQUESTED_FILE_ACTION_OK).map(|_| ())
    }

    /// Remove the remote file from the server.
    pub fn rm(&mut self, filename: &str) -> Result<()> {
        let rm_command = format!("DELE {}\r\n", filename);
        try!(self.write_str(&rm_command));
        self.read_response(status::REQUESTED_FILE_ACTION_OK).map(|_| ())
    }

    fn put_file<R: Read>(&mut self, filename: &str, r: &mut R) -> Result<()> {
        let stor_command = format!("STOR {}\r\n", filename);
        let mut data_stream = BufWriter::new(try!(self.data_command(&stor_command)));
        try!(self.read_response_in(&[status::ALREADY_OPEN, status::ABOUT_TO_SEND]));
        copy(r, &mut data_stream)
            .map_err(|read_err| FtpError::ConnectionError(read_err))
            .map(|_| ())
    }

    /// This stores a file on the server.
    pub fn put<R: Read>(&mut self, filename: &str, r: &mut R) -> Result<()> {
        try!(self.put_file(filename, r));
        self.read_response(status::CLOSING_DATA_CONNECTION).map(|_| ())
    }

    /// Execute a command which returns list of strings in a separate stream
    fn list_command(&mut self, cmd: String, open_code: u32, close_code: u32) -> Result<Vec<String>> {
        let mut data_stream = BufReader::new(try!(self.data_command(&cmd)));
        try!(self.read_response_in(&[open_code, status::ALREADY_OPEN]));
        
        let mut lines: Vec<String> = Vec::new();
        let mut line = String::new();
        loop {
            match data_stream.read_to_string(&mut line) {
                Ok(0) => break,
                Ok(_) => lines.extend(line.split("\r\n").into_iter().map(|s| String::from(s)).filter(|s| s.len() > 0)),
                Err(err) => return Err(FtpError::ConnectionError(err)),
            };
        }

        self.read_response(close_code).map(|_| lines)
    }

    /// Execute `LIST` command which returns the detailed file listing in human readable format.
    /// If `pathname` is omited then the list of files in the current directory will be
    /// returned otherwise it will the list of files on `pathname`.
    pub fn list(&mut self, pathname: Option<&str>) -> Result<Vec<String>> {
        let command = match pathname {
            Some(path) => format!("LIST {}\r\n", path),
            None => String::from("LIST\r\n"),
        };

        self.list_command(command, status::ABOUT_TO_SEND, status::CLOSING_DATA_CONNECTION)
    }

    /// Execute `NLST` command which returns the list of file names only.
    /// If `pathname` is omited then the list of files in the current directory will be
    /// returned otherwise it will the list of files on `pathname`.
    pub fn nlst(&mut self, pathname: Option<&str>) -> Result<Vec<String>> {
        let command = match pathname {
            Some(path) => format!("NLST {}\r\n", path),
            None => String::from("NLST\r\n"),
        };

        self.list_command(command, status::ABOUT_TO_SEND, status::CLOSING_DATA_CONNECTION)
    }

    /// Retrieves the modification time of the file at `pathname` if it exists.
    /// In case the file does not exist `None` is returned.
    pub fn mdtm(&mut self, pathname: &str) -> Result<Option<DateTime<UTC>>> {
        let mdtm_command = format!("MDTM {}\r\n", pathname);
        try!(self.write_str(&mdtm_command));
        let Line(_, content) = try!(self.read_response(status::FILE));

        match MDTM_RE.captures(&content) {
            Some(caps) => {
                let (year, month, day) = (
                    caps[1].parse::<i32>().unwrap(),
                    caps[2].parse::<u32>().unwrap(),
                    caps[3].parse::<u32>().unwrap()
                );
                let (hour, minute, second) = (
                    caps[4].parse::<u32>().unwrap(),
                    caps[5].parse::<u32>().unwrap(),
                    caps[6].parse::<u32>().unwrap()
                );
                Ok(Some(UTC.ymd(year, month, day).and_hms(hour, minute, second)))
            },
            None => Ok(None)
        }
    }

    /// Retrieves the size of the file in bytes at `pathname` if it exists.
    /// In case the file does not exist `None` is returned.
    pub fn size(&mut self, pathname: &str) -> Result<Option<usize>> {
        let size_command = format!("SIZE {}\r\n", pathname);
        try!(self.write_str(&size_command));
        let Line(_, content) = try!(self.read_response(status::FILE));

        match SIZE_RE.captures(&content) {
            Some(caps) => Ok(Some(caps[1].parse().unwrap())),
            None => Ok(None)
        }
    }

    fn write_str(&mut self, s: &str) -> Result<()> {
        let stream = self.reader.get_mut();

        if cfg!(feature = "debug_print") {
            print!("CMD {}", s);
        }

        stream.write_fmt(format_args!("{}", s))
            .map_err(|send_err| FtpError::ConnectionError(send_err))
    }

    pub fn read_response(&mut self, expected_code: u32) -> Result<Line> {
        self.read_response_in(&[expected_code])
    }

    /// Retrieve single line response
    pub fn read_response_in(&mut self, expected_code: &[u32]) -> Result<Line> {
        let mut line = String::new();
        try!(self.reader.read_line(&mut line)
             .map_err(|read_err| FtpError::ConnectionError(read_err)));

        if cfg!(feature = "debug_print") {
            print!("FTP {}", line);
        }

        if line.len() < 5 {
            return Err(FtpError::InvalidResponse("error: could not read reply code".to_owned()));
        }

        let code: u32 = try!(line[0..3].parse()
                             .map_err(|err| {
                                 FtpError::InvalidResponse(format!("error: could not parse reply code: {}", err))
                             }));

        // multiple line reply
        // loop while the line does not begin with the code and a space
        let expected = format!("{} ", &line[0..3]);
        while line.len() < 5 || line[0..4] != expected {
            line.clear();
            if let Err(e) = self.reader.read_line(&mut line) {
                return Err(FtpError::ConnectionError(e));
            }

            if cfg!(feature = "debug_print") {
                print!("FTP {}", line);
            }
        }

        if expected_code.into_iter().any(|ec| code == *ec) {
            Ok(Line(code, line))
        } else {
            Err(FtpError::InvalidResponse(format!("Expected code {:?}, got response: {}", expected_code, line)))
        }
    }
}<|MERGE_RESOLUTION|>--- conflicted
+++ resolved
@@ -72,21 +72,11 @@
     /// ```
     ///
     #[cfg(feature = "secure")]
-<<<<<<< HEAD
-    pub fn secure(mut self) -> (FtpStream, Result<()>) {
-        // Initialize SSL with a default context and make secure the stream.
-        let ssl = match Ssl::new(&SSL_CONTEXT) {
-            Ok(ssl) => ssl,
-            Err(e) => panic!("error: cannot create SSL context: {}", e)
-        };
-        self.secure_with_ssl(ssl)
-=======
     pub fn secure(mut self) -> Result<FtpStream> {
         // Initialize SSL with a default context and make secure the stream.
         Ssl::new(&SSL_CONTEXT)
             .map_err(|e| FtpError::SecureError(e.description().to_owned()))
             .and_then(|ssl| self.secure_with_ssl(ssl))
->>>>>>> 8538e5f5
     }
    
     /// Switch to a secure mode if possible, using a provided SSL configuration.
@@ -106,57 +96,6 @@
     /// let mut ctx = SslContext::new(SslMethod::Sslv23).unwrap();
     /// let _ = ctx.set_CA_file("/path/to/a/cert.pem").unwrap();
     /// let mut ftp_stream = FtpStream::connect("127.0.0.1:21").unwrap();
-<<<<<<< HEAD
-    /// let (mut ftp_stream, _) = ftp_stream.secure_with_ssl(ctx);
-    /// ```
-    #[cfg(feature = "secure")]
-    pub fn secure_with_ssl<S: IntoSsl>(mut self, ssl: S) -> (FtpStream, Result<()>) {
-        let secured = self.reader.get_ref().is_ssl();
-        if secured {
-            (self, Ok(()))
-        }
-        else {
-            // Ask the server to start securing data
-            let auth_command = String::from("AUTH TLS\r\n");
-            if let Err(e) = self.write_str(&auth_command) {
-                return (self, Err(e));
-            }
-
-            if let Err(e) = self.read_response(status::AUTH_OK) {
-                return (self, Err(e));
-            }
-
-            let stream = match SslStream::connect(ssl, self.reader.into_inner().into_tcp_stream()) {
-                Ok(stream) => stream,
-                Err(e) => panic!("error: cannot open SSL connection: {}", e)
-            };
-
-            let mut secured_ftp_tream = FtpStream {
-                reader: BufReader::new(DataStream::Ssl(stream)),
-            };
-
-            // Set protection buffer size
-            let pbsz_command = format!("PBSZ 0\r\n");
-            if let Err(e) = secured_ftp_tream.write_str(&pbsz_command) {
-                return (secured_ftp_tream, Err(e));
-            }
-
-            if let Err(e) = secured_ftp_tream.read_response(status::COMMAND_OK) {
-                return (secured_ftp_tream, Err(e));
-            }
-
-            // Change the level of data protectio to Private
-            let prot_command = String::from("PROT P\r\n");
-            if let Err(e) = secured_ftp_tream.write_str(&prot_command) {
-                return (secured_ftp_tream, Err(e));
-            }
-
-            if let Err(e) = secured_ftp_tream.read_response(status::COMMAND_OK) {
-                return (secured_ftp_tream, Err(e));
-            }
-
-            (secured_ftp_tream, Ok(()))
-=======
     /// let mut ftp_stream = ftp_stream.secure_with_ssl(ctx).unwrap();
     /// ```
     #[cfg(feature = "secure")]
@@ -164,7 +103,6 @@
         // Do nothing if the connection is already secured.
         if self.reader.get_ref().is_ssl() {
             return Ok(self);
->>>>>>> 8538e5f5
         }
         // Ask the server to start securing data.
         let auth_command = String::from("AUTH TLS\r\n");
