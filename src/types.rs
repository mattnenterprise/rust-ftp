//! The set of valid values for FTP commands

use std::convert::From;
use std::fmt;

/// A shorthand for a Result whose error type is always an FtpError.
pub type Result<T> = ::std::result::Result<T, FtpError>;

/// `FtpError` is a library-global error type to describe the different kinds of
/// errors that might occur while using FTP.
#[derive(Debug)]
pub enum FtpError {
    ConnectionError(::std::io::Error),
    SecureError(String),
    InvalidResponse(String),
    InvalidAddress(::std::net::AddrParseError),
}

/// Text Format Control used in `TYPE` command
#[derive(Debug, Clone, PartialEq, Eq, PartialOrd, Ord)]
pub enum FormatControl {
    /// Default text format control (is NonPrint)
    Default,
    /// Non-print (not destined for printing)
    NonPrint,
    /// Telnet format control (\<CR\>, \<FF\>, etc.)
    Telnet,
    /// ASA (Fortran) Carriage Control
    Asa,
}

/// File Type used in `TYPE` command
#[derive(Debug, Clone, PartialEq, Eq, PartialOrd, Ord)]
pub enum FileType {
    /// ASCII text (the argument is the text format control)
    Ascii(FormatControl),
    /// EBCDIC text (the argument is the text format control)
    Ebcdic(FormatControl),
    /// Image,
    Image,
    /// Binary (the synonym to Image)
    Binary,
    /// Local format (the argument is the number of bits in one byte on local machine)
    Local(u8),
}

/// `Line` contains a command code and the contents of a line of text read from the network.
pub struct Line(pub u32, pub String);

impl ToString for FormatControl {
    fn to_string(&self) -> String {
        match self {
            &FormatControl::Default | &FormatControl::NonPrint => String::from("N"),
            &FormatControl::Telnet => String::from("T"),
            &FormatControl::Asa => String::from("C"),
        }
    }
}

impl ToString for FileType {
    fn to_string(&self) -> String {
        match self {
            &FileType::Ascii(ref fc) => format!("A {}", fc.to_string()),
            &FileType::Ebcdic(ref fc) => format!("E {}", fc.to_string()),
            &FileType::Image | &FileType::Binary => String::from("I"),
            &FileType::Local(ref bits) => format!("L {}", bits),
        }
    }
}

impl fmt::Display for FtpError {
    fn fmt(&self, f: &mut fmt::Formatter) -> fmt::Result {
        match *self {
            FtpError::ConnectionError(ref ioerr) => write!(f, "FTP ConnectionError: {}", ioerr),
            FtpError::SecureError(ref desc) => write!(f, "FTP SecureError: {}", desc.clone()),
            FtpError::InvalidResponse(ref desc) => {
                write!(f, "FTP InvalidResponse: {}", desc.clone())
            }
            FtpError::InvalidAddress(ref perr) => write!(f, "FTP InvalidAddress: {}", perr),
<<<<<<< HEAD
        }
    }
}

impl Error for FtpError {
    fn description(&self) -> &str {
        match *self {
            FtpError::ConnectionError(ref ioerr) => ioerr.description(),
            FtpError::SecureError(ref desc) => desc.as_str(),
            FtpError::InvalidResponse(ref desc) => desc.as_str(),
            FtpError::InvalidAddress(ref perr) => perr.description(),
        }
    }

    fn cause(&self) -> Option<&Error> {
        match *self {
            FtpError::ConnectionError(ref ioerr) => Some(ioerr),
            FtpError::SecureError(_) => None,
            FtpError::InvalidResponse(_) => None,
            FtpError::InvalidAddress(ref perr) => Some(perr),
=======
>>>>>>> 32259e8b
        }
    }
}<|MERGE_RESOLUTION|>--- conflicted
+++ resolved
@@ -77,29 +77,6 @@
                 write!(f, "FTP InvalidResponse: {}", desc.clone())
             }
             FtpError::InvalidAddress(ref perr) => write!(f, "FTP InvalidAddress: {}", perr),
-<<<<<<< HEAD
-        }
-    }
-}
-
-impl Error for FtpError {
-    fn description(&self) -> &str {
-        match *self {
-            FtpError::ConnectionError(ref ioerr) => ioerr.description(),
-            FtpError::SecureError(ref desc) => desc.as_str(),
-            FtpError::InvalidResponse(ref desc) => desc.as_str(),
-            FtpError::InvalidAddress(ref perr) => perr.description(),
-        }
-    }
-
-    fn cause(&self) -> Option<&Error> {
-        match *self {
-            FtpError::ConnectionError(ref ioerr) => Some(ioerr),
-            FtpError::SecureError(_) => None,
-            FtpError::InvalidResponse(_) => None,
-            FtpError::InvalidAddress(ref perr) => Some(perr),
-=======
->>>>>>> 32259e8b
         }
     }
 }